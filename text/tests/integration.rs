//
// Copyright (c) 2024 Jeff Garzik
// Copyright (c) 2024 Hemi Labs, Inc.
//
// This file is part of the posixutils-rs project covered under
// the MIT License.  For the full license text, please see the LICENSE
// file in the root directory of this project.
// SPDX-License-Identifier: MIT
//

use chrono::{DateTime, Local};
use plib::{run_test, run_test_with_checker, TestPlan};
use regex::Regex;
use std::fs;
use std::io::Read;
const PR_DATE_TIME_FORMAT: &str = "%b %d %H:%M %Y";

fn expand_test_noargs(test_data: &str, expected_output: &str) {
    run_test(TestPlan {
        cmd: String::from("expand"),
        args: Vec::new(),
        stdin_data: String::from(test_data),
        expected_out: String::from(expected_output),
        expected_err: String::from(""),
        expected_exit_code: 0,
    });
}

fn head_test(test_data: &str, expected_output: &str) {
    run_test(TestPlan {
        cmd: String::from("head"),
        args: Vec::new(),
        stdin_data: String::from(test_data),
        expected_out: String::from(expected_output),
        expected_err: String::from(""),
        expected_exit_code: 0,
    });
}

fn wc_test(args: &[&str], test_data: &str, expected_output: &str) {
    let str_args: Vec<String> = args.iter().map(|s| String::from(*s)).collect();

    run_test(TestPlan {
        cmd: String::from("wc"),
        args: str_args,
        stdin_data: String::from(test_data),
        expected_out: String::from(expected_output),
        expected_err: String::from(""),
        expected_exit_code: 0,
    });
}

fn csplit_test(args: &[&str], test_data: &str, expected_output: &str) {
    let str_args: Vec<String> = args.iter().map(|s| String::from(*s)).collect();

    run_test(TestPlan {
        cmd: String::from("csplit"),
        args: str_args,
        stdin_data: String::from(test_data),
        expected_out: String::from(expected_output),
        expected_err: String::from(""),
        expected_exit_code: 0,
    });
}

fn nl_test(args: &[&str], test_data: &str, expected_output: &str) {
    let str_args: Vec<String> = args.iter().map(|s| String::from(*s)).collect();

    run_test(TestPlan {
        cmd: String::from("nl"),
        args: str_args,
        stdin_data: String::from(test_data),
        expected_out: String::from(expected_output),
        expected_err: String::from(""),
        expected_exit_code: 0,
    });
}

fn pr_test(args: &[&str], test_data: &str, expected_output: &str) {
    let str_args: Vec<String> = args.iter().map(|s| String::from(*s)).collect();

    run_test(TestPlan {
        cmd: String::from("pr"),
        args: str_args,
        stdin_data: String::from(test_data),
        expected_out: String::from(expected_output),
        expected_err: String::from(""),
        expected_exit_code: 0,
    });
}

fn cut_test(args: &[&str], test_data: &str, expected_output: &str) {
    let str_args: Vec<String> = args.iter().map(|s| String::from(*s)).collect();

    run_test(TestPlan {
        cmd: String::from("cut"),
        args: str_args,
        stdin_data: String::from(test_data),
        expected_out: String::from(expected_output),
        expected_err: String::from(""),
        expected_exit_code: 0,
    });
}

fn unexpand_test(args: &[&str], test_data: &str, expected_output: &str) {
    let str_args: Vec<String> = args.iter().map(|s| String::from(*s)).collect();

    run_test(TestPlan {
        cmd: String::from("unexpand"),
        args: str_args,
        stdin_data: String::from(test_data),
        expected_out: String::from(expected_output),
        expected_err: String::from(""),
        expected_exit_code: 0,
    });
}

fn sort_test(
    args: &[&str],
    test_data: &str,
    expected_output: &str,
    expected_exit_code: i32,
    expected_err: &str,
) {
    let str_args: Vec<String> = args.iter().map(|s| String::from(*s)).collect();

    run_test(TestPlan {
        cmd: String::from("sort"),
        args: str_args,
        stdin_data: String::from(test_data),
        expected_out: String::from(expected_output),
        expected_err: String::from(expected_err),
        expected_exit_code,
    });
}

fn uniq_test(args: &[&str], test_data: &str, expected_output: &str) {
    let str_args: Vec<String> = args.iter().map(|s| String::from(*s)).collect();

    run_test(TestPlan {
        cmd: String::from("uniq"),
        args: str_args,
        stdin_data: String::from(test_data),
        expected_out: String::from(expected_output),
        expected_err: String::from(""),
        expected_exit_code: 0,
    });
}

fn pr_read_test_file(
    output_filename: &str,
    input_filename: &str,
    header: Option<&str>,
    date: Option<String>,
) -> String {
    let re = Regex::new(r"<DATE>|<FILENAME>").unwrap();

    let dt_string = date.unwrap_or_else(|| {
        let metadata = fs::metadata(input_filename).unwrap();
        let last_modified_time = metadata.modified().unwrap();
        let dt: DateTime<Local> = last_modified_time.into();
        dt.format(PR_DATE_TIME_FORMAT).to_string()
    });

    let mut file = fs::File::open(output_filename).unwrap();
    let mut buf = String::new();
    file.read_to_string(&mut buf).unwrap();

    let s = re.replace_all(&buf, |captures: &regex::Captures<'_>| -> String {
        let marker = captures.get(0).unwrap();
        match marker.as_str() {
            "<DATE>" => dt_string.clone(),
            "<FILENAME>" => header.unwrap_or(input_filename).to_string(),
            _ => panic!("Unknown pattern"),
        }
    });

    s.to_string()
}

#[test]
fn test_expand_basic() {
    expand_test_noargs("", "");
    expand_test_noargs("a\tb\tc\n", "a       b       c\n");
}

#[test]
fn test_head_basic() {
    head_test("a\nb\nc\nd\n", "a\nb\nc\nd\n");
    head_test(
        "1\n2\n3\n4\n5\n6\n7\n8\n9\n0\n",
        "1\n2\n3\n4\n5\n6\n7\n8\n9\n0\n",
    );
    head_test(
        "1\n2\n3\n4\n5\n6\n7\n8\n9\n0\na\n",
        "1\n2\n3\n4\n5\n6\n7\n8\n9\n0\n",
    );
}

#[test]
fn test_wc_empty() {
    wc_test(&["-c"], "", "0\n");
    wc_test(&["-l"], "", "0\n");
    wc_test(&["-w"], "", "0\n");
}

#[test]
fn test_wc_one() {
    wc_test(&["-c"], "x", "1\n");
    wc_test(&["-l"], "x", "0\n");
    wc_test(&["-w"], "x", "1\n");
}

#[test]
fn test_wc_two() {
    wc_test(&["-c"], "x y\n", "4\n");
    wc_test(&["-l"], "x y\n", "1\n");
    wc_test(&["-w"], "x y\n", "2\n");
}

#[test]
fn test_csplit_text_by_lines() {
    csplit_test(
        &["-f", "text", "-", "5", "{3}"],
        "1sdfghnm
2sadsgdhjmf
3zcxbncvm vbm
4asdbncv
5adsbfdgfnfm
6sdfcvncbmcg
7zsdgdgfndcgmncg
8asdbsfdndcgmn
9sfbdxgfndcgmncgmn
10dvsd
11
12
13
14
15
16
17",
        "43\n\n57\n\n31\n\n14\n\n",
    );
    std::fs::remove_file("text00").unwrap();
    std::fs::remove_file("text01").unwrap();
    std::fs::remove_file("text02").unwrap();
    std::fs::remove_file("text03").unwrap();
}

#[test]
fn test_csplit_text_by_lines_from_file() {
    csplit_test(
        &["-f", "text_f", "tests/assets/test_file.txt", "5", "{3}"],
        "",
        "43\n\n57\n\n31\n\n14\n\n",
    );
    std::fs::remove_file("text_f00").unwrap();
    std::fs::remove_file("text_f01").unwrap();
    std::fs::remove_file("text_f02").unwrap();
    std::fs::remove_file("text_f03").unwrap();
}

#[test]
fn test_csplit_c_code_by_regex() {
    csplit_test(
        &[
            "-f",
            "code_c",
            "tests/assets/test_file_c",
            r"%main\(%",
            "/^}/+1",
            "{3}",
        ],
        "",
        "59\n\n53\n\n53\n\n54\n\n",
    );
    std::fs::remove_file("code_c00").unwrap();
    std::fs::remove_file("code_c01").unwrap();
    std::fs::remove_file("code_c02").unwrap();
    std::fs::remove_file("code_c03").unwrap();
}

#[test]
fn test_csplit_c_code_by_regex_negative_offset() {
    csplit_test(
        &[
            "-f",
            "code_c_neg",
            "tests/assets/test_file_c",
            r"%main\(%",
            "/^}/-2",
            "{3}",
        ],
        "",
        "12\n\n46\n\n52\n\n107\n\n",
    );
    std::fs::remove_file("code_c_neg00").unwrap();
    std::fs::remove_file("code_c_neg01").unwrap();
    std::fs::remove_file("code_c_neg02").unwrap();
    std::fs::remove_file("code_c_neg03").unwrap();
}

#[test]
fn test_csplit_c_code_by_regex_suppress() {
    csplit_test(
        &[
            "-s",
            "-f",
            "code_c_s",
            "tests/assets/test_file_c",
            r"%main\(%",
            "/^}/+1",
            "{3}",
        ],
        "",
        "",
    );
    std::fs::remove_file("code_c_s00").unwrap();
    std::fs::remove_file("code_c_s01").unwrap();
    std::fs::remove_file("code_c_s02").unwrap();
    std::fs::remove_file("code_c_s03").unwrap();
}

#[test]
fn test_csplit_c_code_by_regex_with_number() {
    csplit_test(
        &[
            "-f",
            "code_c_n",
            "-n",
            "3",
            "tests/assets/test_file_c",
            r"%main\(%",
            "/^}/+1",
            "{3}",
        ],
        "",
        "59\n\n53\n\n53\n\n54\n\n",
    );
    std::fs::remove_file("code_c_n000").unwrap();
    std::fs::remove_file("code_c_n001").unwrap();
    std::fs::remove_file("code_c_n002").unwrap();
    std::fs::remove_file("code_c_n003").unwrap();
}

#[test]
fn test_csplit_regex_by_empty_lines() {
    csplit_test(
        &["-f", "empty_lines", "tests/assets/empty_line.txt", "/^$/"],
        "",
        "6\n\n7\n\n",
    );
    std::fs::remove_file("empty_lines00").unwrap();
    std::fs::remove_file("empty_lines01").unwrap();
}

#[test]
fn test_csplit_regex_would_infloop() {
    csplit_test(
        &[
            "-f",
            "would_infloop",
            "tests/assets/would_infloop.txt",
            "/a/-1",
            "{*}",
        ],
        "",
        "2\n\n",
    );
    std::fs::remove_file("would_infloop00").unwrap();
}

#[test]
fn test_csplit_regex_in_uniq() {
    csplit_test(
        &["-f", "in_uniq", "tests/assets/in_uniq", "/^$/", "{*}"],
        "",
        "6\n\n10\n\n8\n\n9\n\n",
    );
    std::fs::remove_file("in_uniq00").unwrap();
    std::fs::remove_file("in_uniq01").unwrap();
    std::fs::remove_file("in_uniq02").unwrap();
    std::fs::remove_file("in_uniq03").unwrap();
}

#[test]
fn test_csplit_regex_in_uniq_2() {
    csplit_test(
        &["-f", "in_uniq_2_", "tests/assets/in_uniq", "/^$/-1", "{*}"],
        "",
        "3\n\n10\n\n8\n\n12\n\n",
    );
    std::fs::remove_file("in_uniq_2_00").unwrap();
    std::fs::remove_file("in_uniq_2_01").unwrap();
    std::fs::remove_file("in_uniq_2_02").unwrap();
    std::fs::remove_file("in_uniq_2_03").unwrap();
}

#[test]
fn test_csplit_regex_in_uniq_3() {
    csplit_test(
        &["-f", "in_uniq_3_", "tests/assets/in_uniq", "/^$/1", "{*}"],
        "",
        "7\n\n10\n\n8\n\n8\n\n",
    );
    std::fs::remove_file("in_uniq_3_00").unwrap();
    std::fs::remove_file("in_uniq_3_01").unwrap();
    std::fs::remove_file("in_uniq_3_02").unwrap();
    std::fs::remove_file("in_uniq_3_03").unwrap();
}

#[test]
fn test_csplit_regex_in_seq() {
    csplit_test(
        &["-f", "in_seq", "tests/assets/in_seq", "/2/", "/4/", "/6/"],
        "",
        "1\n\n3\n\n3\n\n1\n\n",
    );
    std::fs::remove_file("in_seq00").unwrap();
    std::fs::remove_file("in_seq01").unwrap();
    std::fs::remove_file("in_seq02").unwrap();
    std::fs::remove_file("in_seq03").unwrap();
}

#[test]
fn test_nl_justification() {
    nl_test(&["-n", "ln"], "a", "1     \ta\n");
    nl_test(&["-n", "rn"], "b", "     1\tb\n");
    nl_test(&["-n", "rz"], "c", "000001\tc\n");
}

#[test]
fn test_nl_newlines_at_end() {
    nl_test(&[], "a\n\n", "     1\ta\n       \n");
}

#[test]
fn test_nl_starting_number() {
    nl_test(&["-v", "2"], "a", "     2\ta\n");
}

#[test]
fn test_nl_number_increment() {
    let input = "\\:\\:\\:\nheader\n\\:\\:\nbody\n\\:\nfooter";
    // Without -p, the counter resets on delimiters
    nl_test(
        &["-h", "a", "-f", "a"],
        input,
        "\n     1\theader\n\n     1\tbody\n\n     1\tfooter\n",
    );

    // With -p, the counter increments even when encountering delimiters
    nl_test(
        &["-h", "a", "-f", "a", "-p"],
        input,
        "\n     1\theader\n\n     2\tbody\n\n     3\tfooter\n",
    );

    nl_test(
        &["-h", "a", "-f", "a", "-p", "-i", "2"],
        input,
        "\n     1\theader\n\n     3\tbody\n\n     5\tfooter\n",
    );
}

#[test]
fn test_nl_delimiter() {
    // Single character delimiter should be appended with the default second
    // character, ':'
    nl_test(
        &["-h", "a", "-f", "a", "-d", "?"],
        "?:?:?:\nheader\n?:?:\nbody\n?:\nfooter",
        "\n     1\theader\n\n     1\tbody\n\n     1\tfooter\n",
    );

    nl_test(
        &["-h", "a", "-f", "a", "-d", "?!"],
        "?!?!?!\nheader\n?!?!\nbody\n?!\nfooter",
        "\n     1\theader\n\n     1\tbody\n\n     1\tfooter\n",
    );
}

#[test]
fn test_nl_regex() {
    // NOTE: The implementation has better regex support than the reference.
    // `nl -b p.+ng` would fail to match the words ending with "ng" in the
    // original whereas it would in this Rust implementation. Might be
    // considered a bug?
    nl_test(
        &["-b", "p.*ng"],
        "something\nanything\neverything\ncat\ndog",
        "     1\tsomething\n     2\tanything\n     3\teverything\n       cat\n       dog\n",
    );
}

#[test]
fn test_pr_single_column() {
    let input = "tests/pr/lorem_ipsum.txt";
    let output = pr_read_test_file(
        "tests/pr/lorem_ipsum_output_single_column.txt",
        input,
        None,
        None,
    );
    pr_test(&[&input], "", &output);
}

#[test]
fn test_pr_multi_column() {
    let input = "tests/pr/lorem_ipsum.txt";
    let output = pr_read_test_file("tests/pr/lorem_ipsum_output_9_cols.txt", input, None, None);
    pr_test(&["-9", &input], "", &output);
}

#[test]
fn test_pr_multi_column_across() {
    let input = "tests/pr/lorem_ipsum.txt";
    let output = pr_read_test_file(
        "tests/pr/lorem_ipsum_output_2_cols_across.txt",
        input,
        None,
        None,
    );
    pr_test(&["-2", "-a", &input], "", &output);
}

#[test]
fn test_pr_multi_column_merge() {
    // This test requires the current timestamp.
    //
    // It's possible to inject the current timestamp to the expected output
    // before calling `pr_test` but that would cause spurious errors when the
    // minute portion changes in between now and when the process is actually
    // ran:
    //
    // Apr 18 14:12 2024
    // Apr 18 14:13 2024

    let input = "tests/pr/lorem_ipsum.txt";
    let args = &["+1:1", "-m", &input, &input, &input];
    let str_args: Vec<String> = args.iter().map(|s| String::from(*s)).collect();

    let test_plan = TestPlan {
        cmd: String::from("pr"),
        args: str_args,
        stdin_data: String::from(""),
        expected_out: String::from(""),
        expected_err: String::from(""),
        expected_exit_code: 0,
    };

    run_test_with_checker(test_plan, |_, output| {
        let stdout = String::from_utf8_lossy(&output.stdout);

        // MMM++++++++++YYYY
        let re = Regex::new(r"\w{3}.+\d{4}").unwrap();
        let captures = re.captures(&stdout).unwrap();
        let date = captures.get(0).unwrap().as_str();

        let expected_out = pr_read_test_file(
            "tests/pr/lorem_ipsum_output_merge.txt",
            input,
            None,
            Some(date.to_string()),
        );

        assert_eq!(stdout, expected_out);
    });
}

#[test]
fn test_pr_page_skip() {
    let input = "tests/pr/numbers.txt";
    let output = pr_read_test_file(
        "tests/pr/numbers_output_9_cols_page15.txt",
        input,
        None,
        None,
    );
    pr_test(&["-9", "+15", &input], "", &output);
}

#[test]
fn test_pr_header_replacement() {
    let header = "custom";
    let input = "tests/pr/lorem_ipsum.txt";
    let output = pr_read_test_file(
        "tests/pr/lorem_ipsum_output_page_1.txt",
        input,
        Some(header),
        None,
    );
    pr_test(&["+1:1", "-h", header, &input], "", &output);
}

#[test]
fn test_pr_limit_lines() {
    let input = "tests/pr/numbers.txt";
    let output = pr_read_test_file("tests/pr/numbers_output_l20.txt", input, None, None);
    pr_test(&["+1:1", "-l20", &input], "", &output);
}

#[test]
fn test_pr_limit_lines_trim() {
    // Lines <= 10 behave like -t is used
    let input = "tests/pr/numbers.txt";
    let output = pr_read_test_file("tests/pr/numbers_output_l10.txt", input, None, None);
    pr_test(&["+1:1", "-l10", &input], "", &output);
}

#[test]
fn test_pr_omit_header() {
    let input = "tests/pr/numbers.txt";
    let output = pr_read_test_file("tests/pr/numbers_output_omit_header.txt", input, None, None);
    pr_test(&["+1:1", "-l20", "-t", &input], "", &output);
}

#[test]
fn test_pr_offset() {
    let input = "tests/pr/numbers.txt";
    let output = pr_read_test_file("tests/pr/numbers_output_offset.txt", input, None, None);
    pr_test(&["+1:1", "-o7", &input], "", &output);
}

#[test]
fn test_pr_width() {
    let input = "tests/pr/long_line.txt";
    let output = pr_read_test_file("tests/pr/long_line_output_w72.txt", input, None, None);
    pr_test(&["-2", "-t", "-w72", &input], "", &output);

    let output = pr_read_test_file("tests/pr/long_line_output_w200.txt", input, None, None);
    pr_test(&["-2", "-t", "-w200", &input], "", &output);

    // -s without -w causes the width to be 512
    let output = pr_read_test_file("tests/pr/long_line_output_s.txt", input, None, None);
    pr_test(&["-2", "-t", "-s", &input], "", &output);
}

#[test]
fn test_pr_number_line() {
    let input = "tests/pr/lorem_ipsum.txt";
    let output = pr_read_test_file(
        "tests/pr/lorem_ipsum_output_number_line.txt",
        input,
        None,
        None,
    );
    pr_test(&["-9", "-n3", &input], "", &output);
}

#[test]
fn test_pr_expand_and_replace() {
    let input = "tests/pr/spaces_and_tabs.txt";
    let output = pr_read_test_file(
        "tests/pr/spaces_and_tabs_expand_and_replace.txt",
        input,
        None,
        None,
    );
    pr_test(&["-i?3", "-e", "-t", &input], "", &output);
}

#[cfg(test)]
mod tests {
    use crate::cut_test;

    #[test]
    fn test_cut_0() {
        cut_test(&["-c", "1-3", "-"], "abcdef", "abc\n");
    }

    #[test]
    fn test_cut_1() {
        cut_test(
            &["-d", ":", "-f", "1,3", "-"],
            "field1:field2:field3",
            "field1:field3\n",
        );
    }

    #[test]
    fn test_cut_2() {
        cut_test(&["-d", ":", "-f", "1,3-", "-"], "a:b:c\n", "a:c\n");
    }

    #[test]
    fn test_cut_3() {
        cut_test(&["-d", ":", "-f", "2-", "-"], "a:b:c\n", "b:c\n");
    }

    #[test]
    fn test_cut_4() {
        cut_test(&["-d", ":", "-f", "4", "-"], "a:b:c\n", "\n");
    }

    #[test]
    fn test_cut_5() {
        cut_test(&["-d", ":", "-f", "4", "-"], "", "");
    }

    #[test]
    fn test_cut_6() {
        cut_test(&["-c", "4", "-"], "123\n", "\n");
    }

    #[test]
    fn test_cut_7() {
        cut_test(&["-c", "4", "-"], "123", "\n");
    }

    #[test]
    fn test_cut_8() {
        cut_test(&["-c", "4", "-"], "123\n1", "\n\n");
    }

    #[test]
    fn test_cut_9() {
        cut_test(&["-c", "4", "-"], "", "");
    }

    #[test]
    fn test_cut_a() {
        cut_test(&["-s", "-d", ":", "-f", "3-", "-"], "a:b:c\n", "c\n");
    }

    #[test]
    fn test_cut_b() {
        cut_test(&["-s", "-d", ":", "-f", "2,3", "-"], "a:b:c\n", "b:c\n");
    }

    #[test]
    fn test_cut_c() {
        cut_test(&["-s", "-d", ":", "-f", "1,3", "-"], "a:b:c\n", "a:c\n");
    }

    #[test]
    fn test_cut_e() {
        cut_test(&["-s", "-d", ":", "-f", "3-", "-"], "a:b:c:\n", "c:\n");
    }

    #[test]
    fn test_cut_f() {
        cut_test(&["-s", "-d", ":", "-f", "3-4", "-"], "a:b:c:\n", "c:\n");
    }

    #[test]
    fn test_cut_h() {
        cut_test(&["-s", "-d", ":", "-f", "2,3", "-"], "abc\n", "");
    }

    #[test]
    fn test_cut_i() {
        cut_test(&["-d", ":", "-f", "1-3", "-"], ":::\n", "::\n");
    }

    #[test]
    fn test_cut_j() {
        cut_test(&["-d", ":", "-f", "1-4", "-"], ":::\n", ":::\n");
    }

    #[test]
    fn test_cut_k() {
        cut_test(&["-d", ":", "-f", "2-3", "-"], ":::\n", ":\n");
    }

    #[test]
    fn test_cut_l() {
        cut_test(&["-d", ":", "-f", "2-4", "-"], ":::\n", "::\n");
    }

    #[test]
    fn test_cut_m() {
        cut_test(&["-s", "-d", ":", "-f", "1-3", "-"], ":::\n", "::\n");
    }

    #[test]
    fn test_cut_n() {
        cut_test(&["-s", "-d", ":", "-f", "1-4", "-"], ":::\n", ":::\n");
    }

    #[test]
    fn test_cut_o() {
        cut_test(&["-s", "-d", ":", "-f", "2-3", "-"], ":::\n", ":\n");
    }

    #[test]
    fn test_cut_p() {
        cut_test(&["-s", "-d", ":", "-f", "2-4", "-"], ":::\n", "::\n");
    }

    #[test]
    fn test_cut_q() {
        cut_test(&["-s", "-d", ":", "-f", "2-4", "-"], ":::\n:\n", "::\n\n");
    }

    #[test]
    fn test_cut_r() {
        cut_test(&["-s", "-d", ":", "-f", "2-4", "-"], ":::\n:1\n", "::\n1\n");
    }

    #[test]
    fn test_cut_s() {
        cut_test(
            &["-s", "-d", ":", "-f", "1-4", "-"],
            ":::\n:a\n",
            ":::\n:a\n",
        );
    }

    #[test]
    fn test_cut_t() {
        cut_test(&["-s", "-d", ":", "-f", "3-", "-"], ":::\n:1\n", ":\n\n");
    }

    #[test]
    fn test_cut_u() {
        cut_test(&["-s", "-f", "3-", "-"], "", "");
    }

    #[test]
    fn test_cut_v() {
        cut_test(&["-f", "3-", "-"], "", "");
    }

    #[test]
    fn test_cut_w() {
        cut_test(&["-b", "1", "-"], "", "");
    }

    #[test]
    fn test_cut_x() {
        cut_test(&["-s", "-d", ":", "-f", "2-4", "-"], ":\n", "\n");
    }

    #[test]
    fn test_cut_newline_1() {
        cut_test(&["-f", "1-", "-"], "a\nb", "a\nb\n");
    }

    #[test]
    fn test_cut_newline_2() {
        cut_test(&["-f", "1-", "-"], "", "");
    }

    #[test]
    fn test_cut_newline_3() {
        cut_test(&["-d", ":", "-f", "1", "-"], "a:1\nb:2\n", "a\nb\n");
    }

    #[test]
    fn test_cut_newline_4() {
        cut_test(&["-d", ":", "-f", "1", "-"], "a:1\nb:2", "a\nb\n");
    }

    #[test]
    fn test_cut_newline_5() {
        cut_test(&["-d", ":", "-f", "2", "-"], "a:1\nb:2\n", "1\n2\n");
    }

    #[test]
    fn test_cut_newline_6() {
        cut_test(&["-d", ":", "-f", "2", "-"], "a:1\nb:2", "1\n2\n");
    }

    #[test]
    fn test_cut_newline_7() {
        cut_test(&["-s", "-d", ":", "-f", "1", "-"], "a:1\nb:2", "a\nb\n");
    }

    #[test]
    fn test_cut_newline_8() {
        cut_test(&["-s", "-d", ":", "-f", "1", "-"], "a:1\nb:2\n", "a\nb\n");
    }

    #[test]
    fn test_cut_newline_9() {
        cut_test(&["-s", "-d", ":", "-f", "1", "-"], "a1\nb2", "");
    }

    #[test]
    fn test_cut_newline_10() {
        cut_test(
            &["-s", "-d", ":", "-f", "1,2", "-"],
            "a:1\nb:2",
            "a:1\nb:2\n",
        );
    }

    #[test]
    fn test_cut_newline_11() {
        cut_test(
            &["-s", "-d", ":", "-f", "1,2", "-"],
            "a:1\nb:2\n",
            "a:1\nb:2\n",
        );
    }

    #[test]
    fn test_cut_newline_12() {
        cut_test(&["-s", "-d", ":", "-f", "1", "-"], "a:1\nb:", "a\nb\n");
    }

    #[test]
    fn test_cut_newline_13() {
        cut_test(&["-d", ":", "-f", "1-", "-"], "a1:\n:", "a1:\n:\n");
    }

    #[test]
    fn test_cut_newline_14() {
        cut_test(&["-d", "\n", "-f", "1-", "-"], "\nb", "\nb\n");
    }

    #[test]
    fn test_out_delim_1() {
        cut_test(&["-d", ":", "-c", "1-3,5-", "-"], "abcdefg\n", "abc:efg\n");
    }

    #[test]
    fn test_out_delim_2() {
        cut_test(
            &["-d", ":", "-c", "1-3,2,5-", "-"],
            "abcdefg\n",
            "abc:efg\n",
        );
    }

    #[test]
    fn test_out_delim_3() {
        cut_test(
            &["-d", ":", "-c", "1-3,2-4,6", "-"],
            "abcdefg\n",
            "abcd:f\n",
        );
    }

    #[test]
    fn test_out_delim_3a() {
        cut_test(
            &["-d", ":", "-c", "1-3,2-4,6-", "-"],
            "abcdefg\n",
            "abcd:fg\n",
        );
    }

    #[test]
    fn test_out_delim_4() {
        cut_test(&["-d", ":", "-c", "4-,2-3", "-"], "abcdefg\n", "bc:defg\n");
    }

    #[test]
    fn test_out_delim_5() {
        cut_test(&["-d", ":", "-c", "2-3,4-", "-"], "abcdefg\n", "bc:defg\n");
    }

    #[test]
    fn test_out_delim_6() {
        cut_test(&["-d", ":", "-c", "2,1-3", "-"], "abc\n", "abc\n");
    }

    #[test]
    fn test_od_abut() {
        cut_test(&["-d", ":", "-b", "1-2,3-4", "-"], "abcd\n", "ab:cd\n");
    }

    #[test]
    fn test_od_overlap() {
        cut_test(&["-d", ":", "-b", "1-2,2", "-"], "abc\n", "ab\n");
    }

    #[test]
    fn test_od_overlap2() {
        cut_test(&["-d", ":", "-b", "1-2,2-", "-"], "abc\n", "abc\n");
    }

    #[test]
    fn test_od_overlap3() {
        cut_test(&["-d", ":", "-b", "1-3,2-", "-"], "abcd\n", "abcd\n");
    }

    #[test]
    fn test_od_overlap4() {
        cut_test(&["-d", ":", "-b", "1-3,2-3", "-"], "abcd\n", "abc\n");
    }

    #[test]
    fn test_od_overlap5() {
        cut_test(&["-d", ":", "-b", "1-3,1-4", "-"], "abcde\n", "abcd\n");
    }
}

#[cfg(test)]
mod sort_tests {
    use crate::sort_test;

    #[test]
    fn test_n1() {
        sort_test(&["-n"], ".01\n0\n", "0\n.01\n", 0, "");
    }

    #[test]
    fn test_n2() {
        sort_test(&["-n"], ".02\n.01\n", ".01\n.02\n", 0, "");
    }

    #[test]
    fn test_n3() {
        sort_test(&["-n"], ".02\n.00\n", ".00\n.02\n", 0, "");
    }

    #[test]
    fn test_n4() {
        sort_test(&["-n"], ".02\n.000\n", ".000\n.02\n", 0, "");
    }

    #[test]
    fn test_n5() {
        sort_test(&["-n"], ".021\n.029\n", ".021\n.029\n", 0, "");
    }

    #[test]
    fn test_n6() {
        sort_test(&["-n"], ".02\n.0*\n", ".0*\n.02\n", 0, "");
    }

    #[test]
    fn test_n7() {
        sort_test(&["-n"], ".02\n.*\n", ".*\n.02\n", 0, "");
    }

    #[test]
    fn test_n8a() {
        sort_test(&["-n", "-k1,1"], ".0a\n.0b\n", ".0a\n.0b\n", 0, "");
    }

    #[test]
    fn test_n8b() {
        sort_test(&["-n", "-k1,1"], ".0b\n.0a\n", ".0b\n.0a\n", 0, "");
    }

    #[test]
    fn test_n9a() {
        sort_test(&["-n", "-k1,1"], ".000a\n.000b\n", ".000a\n.000b\n", 0, "");
    }

    #[test]
    fn test_n9b() {
        sort_test(&["-n", "-k1,1"], ".000b\n.000a\n", ".000b\n.000a\n", 0, "");
    }

    #[test]
    fn test_n10a() {
        sort_test(&["-n", "-k1,1"], ".00a\n.000b\n", ".00a\n.000b\n", 0, "");
    }

    #[test]
    fn test_n10b() {
        sort_test(&["-n", "-k1,1"], ".00b\n.000a\n", ".00b\n.000a\n", 0, "");
    }

    #[test]
    fn test_n11a() {
        sort_test(&["-n", "-k1,1"], ".01a\n.010\n", ".01a\n.010\n", 0, "");
    }

    #[test]
    fn test_n11b() {
        sort_test(&["-n", "-k1,1"], ".010\n.01a\n", ".010\n.01a\n", 0, "");
    }

    #[test]
    fn test_02a() {
        sort_test(&["-c"], "A\nB\nC\n", "", 0, "");
    }

    #[test]
    fn test_02b() {
        sort_test(
            &["-c"],
            "A\nC\nB\n",
            "",
            1,
            "The order of the lines is not correct on line 2:`C`\n",
        );
    }

    #[test]
    fn test_02c() {
        sort_test(&["-c", "-k1,1"], "a\na b\n", "", 0, "");
    }

    #[test]
    fn test_02d() {
        sort_test(&["-C"], "A\nB\nC\n", "", 0, "");
    }

    #[test]
    fn test_02e() {
        sort_test(
            &["-C"],
            "A\nC\nB\n",
            "",
            1,
            "The order of the lines is not correct\n",
        );
    }

    #[test]
    fn test_02m() {
        sort_test(&["-cu"], "A\nA\n", "", 1, "Duplicate key was found! `A`\n");
    }

    #[test]
    fn test_02n() {
        sort_test(&["-cu"], "A\nB\n", "", 0, "");
    }

    #[test]
    fn test_02o() {
        sort_test(
            &["-cu"],
            "A\nB\nB\n",
            "",
            1,
            "Duplicate key was found! `B`\n",
        );
    }

    #[test]
    fn test_02p() {
        sort_test(
            &["-cu"],
            "B\nA\nB\n",
            "",
            1,
            "Duplicate key was found! `B`\n",
        );
    }

    #[test]
    fn test_03a() {
        sort_test(&["-k1", "-"], "B\nA\n", "A\nB\n", 0, "");
    }

    #[test]
    fn test_03b() {
        sort_test(&["-k1,1", "-"], "B\nA\n", "A\nB\n", 0, "");
    }

    #[test]
    fn test_03c() {
        sort_test(&["-k1", "-k2", "-"], "A b\nA a\n", "A a\nA b\n", 0, "");
    }

    #[test]
    fn test_03d() {
        // Fail with a diagnostic when -k specifies field == 0.
        sort_test(&["-k0", "-"], "", "", 1, "the key can't be zero.\n");
    }

    #[test]
    fn test_04a() {
        sort_test(&["-nc", "-"], "2\n11\n", "", 0, "");
    }

    #[test]
    fn test_04b() {
        sort_test(&["-n", "-"], "11\n2\n", "2\n11\n", 0, "");
    }

    #[test]
    fn test_04c() {
        sort_test(&["-k1n", "-"], "11\n2\n", "2\n11\n", 0, "");
    }

    #[test]
    fn test_04d() {
        sort_test(&["-k1", "-"], "11\n2\n", "11\n2\n", 0, "");
    }

    #[test]
    fn test_04e() {
        sort_test(
            &["-k2", "-"],
            "ignored B\nz-ig A\n",
            "z-ig A\nignored B\n",
            0,
            "",
        );
    }

    #[test]
    fn test_05a() {
        sort_test(&["-k1,2", "-"], "A B\nA A\n", "A A\nA B\n", 0, "");
    }

    #[test]
    fn test_05b() {
        sort_test(&["-k1,2", "-"], "A B A\nA A Z\n", "A A Z\nA B A\n", 0, "");
    }

    #[test]
    fn test_05c() {
        sort_test(
            &["-k1", "-k2", "-"],
            "A B A\nA A Z\n",
            "A A Z\nA B A\n",
            0,
            "",
        );
    }

    #[test]
    fn test_05d() {
        sort_test(&["-k2,2", "-"], "A B A\nA A Z\n", "A A Z\nA B A\n", 0, "");
    }

    #[test]
    fn test_05e() {
        sort_test(&["-k2,2", "-"], "A B Z\nA A A\n", "A A A\nA B Z\n", 0, "");
    }

    #[test]
    fn test_05f() {
        sort_test(&["-k2,2", "-"], "A B A\nA A Z\n", "A A Z\nA B A\n", 0, "");
    }

    #[test]
    fn test_07a() {
        sort_test(&["-k2,3", "-"], "9 a b\n7 a a\n", "7 a a\n9 a b\n", 0, "");
    }

    #[test]
    fn test_07b() {
        sort_test(&["-k2,3"], "a a b\nz a a\n", "z a a\na a b\n", 0, "");
    }

    #[test]
    fn test_07c() {
        sort_test(&["-k2,3", "-"], "y k b\nz k a\n", "z k a\ny k b\n", 0, "");
    }

    #[test]
    fn test_07e() {
        // ensure a character position of 0 includes whole field
        sort_test(&["-k2,3.0", "-"], "a a b\nz a a\n", "z a a\na a b\n", 0, "");
    }

    #[test]
    fn test_07f() {
        // ensure fields with end position before start are error
        sort_test(
            &["-n", "-k1.3,1.1", "-"],
            "a 2\nb 1\n",
            "",
            1,
            "keys fields with end position before start!\n",
        );
    }

    #[test]
    fn test_08a() {
        // report an error for '.' without following char spec
        sort_test(
            &["-k", "2.,3", "-"],
            "",
            "",
            1,
            "cannot parse integer from empty string\n",
        );
    }

    #[test]
    fn test_08b() {
        // report an error for ',' without following POS2
        sort_test(
            &["-k", "2,", "-"],
            "",
            "",
            1,
            "cannot parse integer from empty string\n",
        );
    }

    #[test]
    fn test_09b() {
        sort_test(&["-n", "-"], "1e2\n2e1\n", "1e2\n2e1\n", 0, "");
    }

    #[test]
    fn test_09c() {
        sort_test(&["-n", "-"], "2e1\n1e2\n", "1e2\n2e1\n", 0, "");
    }

    #[test]
    fn test_10a() {
        sort_test(
            &["-t", ":", "-k2.2,2.2", "-"],
            ":ba\n:ab\n",
            ":ba\n:ab\n",
            0,
            "",
        );
    }

    #[test]
    fn test_10c() {
        sort_test(
            &["-t", ":", "-k2.2,2.2", "-"],
            ":ab\n:ba\n",
            ":ba\n:ab\n",
            0,
            "",
        );
    }

    #[test]
    fn test_10a0() {
        sort_test(&["-k2.3,2.3", "-"], "z ba\nz ab\n", "z ba\nz ab\n", 0, "");
    }

    #[test]
    fn test_10a1() {
        sort_test(&["-k1.2,1.2", "-"], "ba\nab\n", "ba\nab\n", 0, "");
    }

    #[test]
    fn test_10a2() {
        sort_test(
            &["-b", "-k2.2,2.2", "-"],
            "z ba\nz ab\n",
            "z ba\nz ab\n",
            0,
            "",
        );
    }

    #[test]
    fn test_10e() {
        sort_test(&["-k1.2,1.2", "-"], "ab\nba\n", "ba\nab\n", 0, "");
    }

    #[test]
    fn test_11a() {
        // Exercise bug re using -b to skip trailing blanks.
        sort_test(
            &["-t:", "-k1,1b", "-k2,2", "-"],
            "a\t:a\na :b\n",
            "a\t:a\na :b\n",
            0,
            "",
        );
    }

    #[test]
    fn test_11b() {
        sort_test(
            &["-t:", "-k1,1b", "-k2,2", "-"],
            "a :b\na\t:a\n",
            "a\t:a\na :b\n",
            0,
            "",
        );
    }

    #[test]
    fn test_11c() {
        sort_test(
            &["-t:", "-k2,2b", "-k3,3", "-"],
            "z:a\t:a\na :b\n",
            "z:a\t:a\na :b\n",
            0,
            "",
        );
    }

    #[test]
    fn test_11d() {
        sort_test(
            &["-t:", "-k2,2b", "-k3,3", "-"],
            "z:a :b\na\t:a\n",
            "a\t:a\nz:a :b\n",
            0,
            "",
        );
    }

    #[test]
    fn test_14a() {
        sort_test(
            &["-d", "-u", "-"],
            "mal\nmal-\nmala\n",
            "mal\nmala\n",
            0,
            "",
        );
    }

    #[test]
    fn test_14b() {
        sort_test(
            &["-f", "-d", "-u", "-"],
            "mal\nmal-\nmala\n",
            "mal\nmala\n",
            0,
            "",
        );
    }

    #[test]
    fn test_15a() {
        sort_test(&["-i", "-u", "-"], "a\na\t\n", "a\n", 0, "");
    }

    #[test]
    fn test_15b() {
        sort_test(&["-i", "-u", "-"], "a\n\ta\n", "a\n", 0, "");
    }

    #[test]
    fn test_15c() {
        sort_test(&["-i", "-u", "-"], "a\t\na\n", "a\t\n", 0, "");
    }

    #[test]
    fn test_15d() {
        sort_test(&["-i", "-u", "-"], "\ta\na\n", "\ta\n", 0, "");
    }

    #[test]
    fn test_15e() {
        sort_test(&["-i", "-u", "-"], "a\n\t\t\t\t\ta\t\t\t\t\n", "a\n", 0, "");
    }

    #[test]
    fn test_18a() {
        sort_test(&["-k1.1,1.2n", "-"], " 901\n100\n", " 901\n100\n", 0, "");
    }

    #[test]
    fn test_18b() {
        sort_test(
            &["-b", "-k1.1,1.2n", "-"],
            " 901\n100\n",
            " 901\n100\n",
            0,
            "",
        );
    }

    #[test]
    fn test_18c() {
        sort_test(&["-k1.1,1.2nb", "-"], " 901\n100\n", "100\n 901\n", 0, "");
    }

    #[test]
    fn test_18d() {
        sort_test(&["-k1.1b,1.2n", "-"], " 901\n100\n", " 901\n100\n", 0, "");
    }

    #[test]
    fn test_18e() {
        sort_test(
            &["-nb", "-k1.1,1.2", "-"],
            " 901\n100\n",
            "100\n 901\n",
            0,
            "",
        );
    }

    #[test]
    fn test_18f() {
        sort_test(&["-k1,1b", "-"], "a  y\na z\n", "a  y\na z\n", 0, "");
    }
    #[test]
    fn test_19b() {
        sort_test(
            &["-k1,1", "-k2nr", "-"],
            "b 2\nb 1\nb 3\n",
            "b 3\nb 2\nb 1\n",
            0,
            "",
        );
    }

    #[test]
    fn test_20a() {
        sort_test(
            &["-"],
            "_________U__free\n_________U__malloc\n_________U__abort\n\
         _________U__memcpy\n_________U__memset\n_________U_dyld_stub_binding_helper\n\
         _________U__malloc\n_________U___iob\n_________U__abort\n_________U__fprintf\n",
            "_________U___iob\n_________U__abort\n_________U__abort\n\
         _________U__fprintf\n_________U__free\n_________U__malloc\n\
         _________U__malloc\n_________U__memcpy\n_________U__memset\n\
         _________U_dyld_stub_binding_helper\n",
            0,
            "",
        );
    }

    #[test]
    fn test_21a() {
        sort_test(&["-"], "A\na\n_\n", "A\n_\na\n", 0, "");
    }

    #[test]
    fn test_21b() {
        sort_test(&["-f", "-"], "A\na\n_\n", "A\na\n_\n", 0, "");
    }

    #[test]
    fn test_21c() {
        sort_test(&["-f", "-"], "a\nA\n_\n", "A\na\n_\n", 0, "");
    }

    #[test]
    fn test_21d() {
        sort_test(&["-f", "-"], "_\na\nA\n", "A\na\n_\n", 0, "");
    }

    #[test]
    fn test_21e() {
        sort_test(&["-f", "-"], "a\n_\nA\n", "A\na\n_\n", 0, "");
    }

    #[test]
    fn test_21g() {
        sort_test(&["-f", "-u", "-"], "a\n_\n", "a\n_\n", 0, "");
    }

    #[test]
    fn test_22a() {
        sort_test(
            &["-k2,2fd", "-k1,1r", "-"],
            "3 b\n4 B\n",
            "4 B\n3 b\n",
            0,
            "",
        );
    }

    #[test]
    fn test_neg_nls() {
        sort_test(&["-n", "-"], "-1\n-9\n", "-9\n-1\n", 0, "");
    }

    #[test]
    fn test_nul_nls() {
        sort_test(&["-"], "\0b\n\0a\n", "\0a\n\0b\n", 0, "");
    }

    #[test]
    fn test_use_nl() {
        sort_test(&["-"], "\n\t\n", "\n\t\n", 0, "");
    }

    #[test]
    fn test_files_sort_1() {
        sort_test(
            &["tests/assets/empty_line.txt", "tests/assets/in_uniq"],
            "",
            "\n\n\n\nXX\nXX\nXX\nYY\nYY\nYY\na\na\nb\nb\nc\nd\nd\nd\nline 1\nline 3\n",
            0,
            "",
        );
    }

    #[test]
    fn test_files_sort_2() {
        sort_test(
            &["-n", "tests/assets/in_seq", "tests/assets/test_file.txt"],
            "",
            "1\n1sdfghnm\n2\n2sadsgdhjmf\n3\n3zcxbncvm vbm\n4\n4asdbncv\n5\n5adsbfdgfnfm\n6\n6sdfcvncbmcg\n7zsdgdgfndcgmncg\n8asdbsfdndcgmn\n9sfbdxgfndcgmncgmn\n10dvsd\n11\n12\n13\n14\n15\n16\n17\n",
            0,
            "",
        );
    }
}

#[cfg(test)]
<<<<<<< HEAD
mod unexpand_tests {
    use crate::unexpand_test;

    #[test]
    fn unexpand_test_1() {
        unexpand_test(
            &["-t", "4,8,12"],
            "    Apple\n        Banana\n            Cherry\n                Date",
            "\tApple\n\t\tBanana\n\t\t\tCherry\n\t\t\t    Date\n",
        );
    }

    #[test]
    fn unexpand_test_2() {
        unexpand_test(
            &["-"],
            "    Apple\n        Banana\n            Cherry\n                Date",
            "    Apple\n\tBanana\n\t    Cherry\n\t        Date\n",
        );
    }

    #[test]
    fn unexpand_test_3() {
        unexpand_test(
            &["-t", "8"],
            "        leading spaces\n",
            "\tleading spaces\n",
        );
    }

    #[test]
    fn unexpand_test_4() {
        unexpand_test(&["-t", "4"], "    leading spaces\n", "\tleading spaces\n");
    }

    #[test]
    fn unexpand_test_5() {
        unexpand_test(
            &["-t", "8"],
            "text    with spaces\n",
            "text    with spaces\n",
        );
    }

    #[test]
    fn unexpand_test_6() {
        unexpand_test(
            &["-a"],
            "text        with                spaces",
            "text\twith\t\tspaces\n",
        );
=======
mod uniq_tests {
    use crate::uniq_test;
    #[test]
    fn test_uniq_2() {
        uniq_test(&[], "a\na\n", "a\n");
    }

    #[test]
    fn test_uniq_3() {
        uniq_test(&[], "a\na", "a\n");
    }

    #[test]
    fn test_uniq_4() {
        uniq_test(&[], "a\nb", "a\nb\n");
    }

    #[test]
    fn test_uniq_5() {
        uniq_test(&[], "a\na\nb", "a\nb\n");
    }

    #[test]
    fn test_uniq_6() {
        uniq_test(&[], "b\na\na\n", "b\na\n");
    }

    #[test]
    fn test_uniq_7() {
        uniq_test(&[], "a\nb\nc\n", "a\nb\nc\n");
    }

    #[test]
    fn test_uniq_8() {
        uniq_test(&[], "ö\nv\n", "ö\nv\n");
    }

    #[test]
    fn test_uniq_9() {
        uniq_test(&["-u"], "a\na\n", "");
    }

    #[test]
    fn test_uniq_10() {
        uniq_test(&["-u"], "a\nb\n", "a\nb\n");
    }

    #[test]
    fn test_uniq_11() {
        uniq_test(&["-u"], "a\nb\na\n", "a\nb\na\n");
    }

    #[test]
    fn test_uniq_12() {
        uniq_test(&["-u"], "a\na\n", "");
    }

    #[test]
    fn test_uniq_13() {
        uniq_test(&["-u"], "a\na\n", "");
    }

    #[test]
    fn test_uniq_20() {
        uniq_test(&["-d"], "a\na\n", "a\n");
    }

    #[test]
    fn test_uniq_21() {
        uniq_test(&["-d"], "a\nb\n", "");
    }

    #[test]
    fn test_uniq_22() {
        uniq_test(&["-d"], "a\nb\na\n", "");
    }

    #[test]
    fn test_uniq_23() {
        uniq_test(&["-d"], "a\na\nb\n", "a\n");
    }

    #[test]
    fn test_uniq_24() {
        uniq_test(&["-f", "1"], "a a\nb a\n", "a a\n");
    }

    #[test]
    fn test_uniq_25() {
        uniq_test(&["-f", "1"], "a a\nb b\n", "a a\nb b\n");
    }

    #[test]
    fn test_uniq_26() {
        uniq_test(&["-f", "1"], "a a a\nb a c\n", "a a a\nb a c\n");
    }

    #[test]
    fn test_uniq_27() {
        uniq_test(&["-f", "1"], "b a\na a\n", "b a\n");
    }

    #[test]
    fn test_uniq_28() {
        uniq_test(&["-f", "2"], "a a c\nb a c\n", "a a c\n");
    }

    #[test]
    fn test_uniq_29() {
        uniq_test(&["-s", "1"], "aaa\naaa\n", "aaa\n");
    }

    #[test]
    fn test_uniq_30() {
        uniq_test(&["-s", "2"], "baa\naaa\n", "baa\n");
    }

    #[test]
    fn test_uniq_31() {
        uniq_test(&["-f", "1", "-s", "1"], "a aaa\nb ab\n", "a aaa\nb ab\n");
    }

    #[test]
    fn test_uniq_32() {
        uniq_test(&["-f", "1", "-s", "1"], "a aaa\nb aaa\n", "a aaa\n");
    }

    #[test]
    fn test_uniq_33() {
        uniq_test(&["-f", "1", "-s", "1"], "a aaa\nb ab\n", "a aaa\nb ab\n");
    }

    #[test]
    fn test_uniq_34() {
        uniq_test(&["-f", "1", "-s", "1"], "a aaa\nb aaa\n", "a aaa\n");
    }

    #[test]
    fn test_uniq_35() {
        uniq_test(&["-s", "0"], "abc\nabcd\n", "abc\nabcd\n");
    }

    #[test]
    fn test_uniq_36() {
        uniq_test(&["-s", "0"], "abc\n", "abc\n");
    }

    #[test]
    fn test_uniq_37() {
        uniq_test(&[], "a\0a\na\n", "a\0a\na\n");
    }

    #[test]
    fn test_uniq_38() {
        uniq_test(&[], "a\ta\na a\n", "a\ta\na a\n");
    }

    #[test]
    fn test_uniq_39() {
        uniq_test(&["-f", "1"], "a\ta\na a\n", "a\ta\na a\n");
    }

    #[test]
    fn test_uniq_40() {
        uniq_test(&["-f", "2"], "a\ta a\na a a\n", "a\ta a\n");
    }

    #[test]
    fn test_uniq_41() {
        uniq_test(&["-f", "1"], "a\ta\na\ta\n", "a\ta\n");
    }

    #[test]
    fn test_uniq_42() {
        uniq_test(&["-c"], "a\nb\n", "1 a\n1 b\n");
    }

    #[test]
    fn test_uniq_43() {
        uniq_test(&["-c"], "a\na\n", "2 a\n");
>>>>>>> 3c329054
    }
}<|MERGE_RESOLUTION|>--- conflicted
+++ resolved
@@ -1579,7 +1579,6 @@
 }
 
 #[cfg(test)]
-<<<<<<< HEAD
 mod unexpand_tests {
     use crate::unexpand_test;
 
@@ -1631,7 +1630,11 @@
             "text        with                spaces",
             "text\twith\t\tspaces\n",
         );
-=======
+
+    }
+
+}
+
 mod uniq_tests {
     use crate::uniq_test;
     #[test]
@@ -1812,6 +1815,5 @@
     #[test]
     fn test_uniq_43() {
         uniq_test(&["-c"], "a\na\n", "2 a\n");
->>>>>>> 3c329054
     }
 }